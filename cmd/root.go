--- conflicted
+++ resolved
@@ -3,6 +3,7 @@
 import (
 	"flag"
 	"io/ioutil"
+	"k8s.io/kubectl/pkg/util/interrupt"
 	"os"
 	"strings"
 	"time"
@@ -30,13 +31,6 @@
 	"github.com/sirupsen/logrus"
 	"github.com/spf13/cobra"
 	"k8s.io/klog"
-<<<<<<< HEAD
-	"k8s.io/kubectl/pkg/util/interrupt"
-	"os"
-	"strings"
-	"time"
-=======
->>>>>>> d6b2306f
 )
 
 var rootHandler *interrupt.Handler

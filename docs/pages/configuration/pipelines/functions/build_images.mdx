---
title: Function build_images
sidebar_label: build_images
---

import FragmentConfigOverwriteFlags from '../../../fragments/config-overwrite-flags.mdx';

The function `build_images` builds either all images (`--all` flag) or the images provided as arguments (e.g. `build_images api ui`). Images are, by default, processed in parallel.

## Arguments

None

### Usage

```
build_image image1 image2

```

## Flags

By default, flags are disabled. If any of the flags below are enabled, the following actions are taken.

### `--all`

All images will be built.

### `--tag / -t`

The build image tag will be returned.

### `--skip-build`

The image will not be built.

### `--skip-push`

The image will not be pushed to a container registry.

### `--skip-push-on-local-kubernetes`

<<<<<<< HEAD
The image will not be pushed if the current Kubernetes config was detected to be a local cluster like docker-desktop or minikube.

### `--force-rebuild`

The images will be forced to be rebuilt.

### `--sequential`

Images will be built in sequential order, one after another.

### `--max-concurrent-builds`

An integer that represents the maximum number of images that can be built concurrently.

## Config Overwrite Flags

TODO: Add the config overwrite flag fragment here
=======
<FragmentConfigOverwriteFlags/>
>>>>>>> 66c29e71
<|MERGE_RESOLUTION|>--- conflicted
+++ resolved
@@ -40,7 +40,6 @@
 
 ### `--skip-push-on-local-kubernetes`
 
-<<<<<<< HEAD
 The image will not be pushed if the current Kubernetes config was detected to be a local cluster like docker-desktop or minikube.
 
 ### `--force-rebuild`
@@ -55,9 +54,7 @@
 
 An integer that represents the maximum number of images that can be built concurrently.
 
+
 ## Config Overwrite Flags
 
-TODO: Add the config overwrite flag fragment here
-=======
 <FragmentConfigOverwriteFlags/>
->>>>>>> 66c29e71

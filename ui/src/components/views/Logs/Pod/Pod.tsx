--- conflicted
+++ resolved
@@ -1,13 +1,10 @@
 import React from 'react';
 import { V1Pod } from '@kubernetes/client-node';
 import style from './Pod.module.scss';
-<<<<<<< HEAD
 import StatusIconText from 'components/basic/IconText/StatusIconText/StatusIconText';
 import { GetPodStatus } from 'lib/utils';
-=======
 import Button from 'components/basic/Button/Button';
 import { SelectedLogs } from '../LogsList/LogsList';
->>>>>>> 9db1aedb
 
 interface Props {
   pod: V1Pod;

import InteractiveTerminal, { InteractiveTerminalProps } from 'components/advanced/InteractiveTerminal/InteractiveTerminal';
import { V1PodList } from '@kubernetes/client-node';
import React from 'react';
import { SelectedLogs } from 'components/views/Logs/LogsList/LogsList';
import { ApiHostname } from '../../../../lib/rest';
import AdvancedCodeLine from 'components/basic/CodeSnippet/AdvancedCodeLine/AdvancedCodeLine';
import styles from './TerminalCache.module.scss';
import withDevSpaceConfig, { DevSpaceConfigContext } from 'contexts/withDevSpaceConfig/withDevSpaceConfig';

export interface TerminalCacheInterface {
  kubeContext: string;
  kubeNamespace: string;

  multiLog?: {
    multiple: string[];
    props: InteractiveTerminalProps;
  };
  terminals: Array<{
    pod: string;
    container: string;
    interactive: boolean;
    props: InteractiveTerminalProps;
  }>;
}

interface Props extends DevSpaceConfigContext {
  podList: V1PodList;
  selected: SelectedLogs;
  onDelete: (selected: SelectedLogs) => void;

  children: (obj: { terminals: React.ReactNode[]; cache: TerminalCacheInterface }) => React.ReactNode;
}

interface State {}

class TerminalCache extends React.PureComponent<Props, State> {
  private closed: boolean = false;
  private selected: SelectedLogs = this.props.selected;
  private cache: TerminalCacheInterface = {
    kubeNamespace: this.props.devSpaceConfig.kubeNamespace,
    kubeContext: this.props.devSpaceConfig.kubeContext,
    terminals: [],
  };

  select = (selected: SelectedLogs) => {
    this.selected = selected;

    let found = false;
    for (let i = 0; i < this.cache.terminals.length; i++) {
      this.cache.terminals[i].props.show =
        selected &&
        this.cache.terminals[i].pod === selected.pod &&
        this.cache.terminals[i].container === selected.container &&
        this.cache.terminals[i].interactive === selected.interactive;
      found = found || this.cache.terminals[i].props.show;
    }

    if (this.cache.multiLog) {
      this.cache.multiLog.props.show = false;
    }

    if (selected && selected.multiple) {
      this.cache.multiLog = {
        multiple: selected.multiple,
        props: {
          url: `ws://${ApiHostname()}/api/logs-multiple?context=${this.cache.kubeContext}&namespace=${
            this.cache.kubeNamespace
          }&imageSelector=${selected.multiple.join('&imageSelector=')}`,
          interactive: false,
          show: true,
        },
      };
    } else if (selected && selected.pod && !found) {
      this.cache.terminals.push({
        pod: selected.pod,
        container: selected.container,
        interactive: selected.interactive,
        props: {
          url: `ws://${ApiHostname()}/api/${selected.interactive ? 'enter' : 'logs'}?context=${
            this.cache.kubeContext
          }&namespace=${this.cache.kubeNamespace}&name=${selected.pod}&container=${selected.container}`,
          interactive: selected.interactive,
          show: true,
        },
      });
    }
  };

  delete(selected: SelectedLogs) {
    if (this.closed || !selected) {
      return;
    }

    if (selected.pod) {
      const idx = this.cache.terminals.findIndex(
        (terminal) =>
          terminal.pod === selected.pod &&
          terminal.container === selected.container &&
          terminal.interactive === selected.interactive
      );
      if (idx !== -1) {
        this.cache.terminals.splice(idx, 1);
        this.props.onDelete(selected);
      }
    } else if (selected.multiple) {
      this.cache.multiLog = null;
      this.props.onDelete(selected);
    }
  }

  componentWillUnmount() {
    this.closed = true;
  }

  componentDidMount() {
    this.update();
  }

  componentDidUpdate() {
    this.update();
  }

  render() {
    const terminals = [];
    if (this.cache.multiLog) {
      terminals.push(<InteractiveTerminal key="multi-logs" {...this.cache.multiLog.props} />);
    }

    terminals.push(
<<<<<<< HEAD
      ...this.cache.terminals.map((terminal) => (
        <InteractiveTerminal
          key={terminal.pod + ':' + terminal.container + ':' + (terminal.interactive ? 'interactive' : 'non-interactive')}
          {...terminal.props}
          firstLine={
            <AdvancedCodeLine className={styles['first-line']}>
              devspace {terminal.interactive ? 'enter' : 'logs'} -n {this.cache.kubeNamespace} --pod {terminal.pod} -c{' '}
              {terminal.container}
            </AdvancedCodeLine>
          }
          onClose={() =>
            this.delete({ pod: terminal.pod, container: terminal.container, interactive: terminal.interactive })
          }
        />
      ))
=======
      ...this.cache.terminals.map((terminal) => {
        return (
          <InteractiveTerminal
            key={terminal.pod + ':' + terminal.container + ':' + (terminal.interactive ? 'interactive' : 'non-interactive')}
            {...terminal.props}
            firstLine={
              <AdvancedCodeLine className={style['first-line']}>
                devspace {terminal.interactive ? 'enter' : 'logs'} -n {this.cache.kubeNamespace} --pod {terminal.pod} -c{' '}
                {terminal.container}
              </AdvancedCodeLine>
            }
            closeOnConnectionLost={terminal.interactive}
            closeDelay={5000}
            onClose={() =>
              this.delete({ pod: terminal.pod, container: terminal.container, interactive: terminal.interactive })
            }
          />
        );
      })
>>>>>>> c6f3456d
    );

    return this.props.children({ terminals, cache: this.cache });
  }

  private update() {
    if (
      this.props.devSpaceConfig.kubeNamespace !== this.cache.kubeNamespace ||
      this.props.devSpaceConfig.kubeContext !== this.cache.kubeContext
    ) {
      this.cache.kubeNamespace = this.props.devSpaceConfig.kubeNamespace;
      this.cache.kubeContext = this.props.devSpaceConfig.kubeContext;
      this.cache.terminals = [];
      this.cache.multiLog = null;
      this.forceUpdate();
    } else {
      // Update cache
      for (let i = 0; i < this.cache.terminals.length; i++) {
        const selectedPod =
          this.props.podList && this.props.podList.items.find((pod) => this.cache.terminals[i].pod === pod.metadata.name);
        if (!selectedPod) {
          this.cache.terminals.splice(i, 1);
          i--;
          continue;
        }

        const selectedContainer = selectedPod.spec.containers.find(
          (container) => this.cache.terminals[i].container === container.name
        );
        if (!selectedContainer) {
          this.cache.terminals.splice(i, 1);
          i--;
          continue;
        }
      }
    }

    if (this.props.selected !== this.selected) {
      this.select(this.props.selected);
      this.forceUpdate();
    }
  }
}

export default withDevSpaceConfig(TerminalCache);<|MERGE_RESOLUTION|>--- conflicted
+++ resolved
@@ -127,30 +127,13 @@
     }
 
     terminals.push(
-<<<<<<< HEAD
-      ...this.cache.terminals.map((terminal) => (
-        <InteractiveTerminal
-          key={terminal.pod + ':' + terminal.container + ':' + (terminal.interactive ? 'interactive' : 'non-interactive')}
-          {...terminal.props}
-          firstLine={
-            <AdvancedCodeLine className={styles['first-line']}>
-              devspace {terminal.interactive ? 'enter' : 'logs'} -n {this.cache.kubeNamespace} --pod {terminal.pod} -c{' '}
-              {terminal.container}
-            </AdvancedCodeLine>
-          }
-          onClose={() =>
-            this.delete({ pod: terminal.pod, container: terminal.container, interactive: terminal.interactive })
-          }
-        />
-      ))
-=======
       ...this.cache.terminals.map((terminal) => {
         return (
           <InteractiveTerminal
             key={terminal.pod + ':' + terminal.container + ':' + (terminal.interactive ? 'interactive' : 'non-interactive')}
             {...terminal.props}
             firstLine={
-              <AdvancedCodeLine className={style['first-line']}>
+              <AdvancedCodeLine className={styles['first-line']}>
                 devspace {terminal.interactive ? 'enter' : 'logs'} -n {this.cache.kubeNamespace} --pod {terminal.pod} -c{' '}
                 {terminal.container}
               </AdvancedCodeLine>
@@ -163,7 +146,6 @@
           />
         );
       })
->>>>>>> c6f3456d
     );
 
     return this.props.children({ terminals, cache: this.cache });
